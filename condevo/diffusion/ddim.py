--- conflicted
+++ resolved
@@ -1,8 +1,4 @@
-<<<<<<< HEAD
-from torch import tensor, ones, rand, randn_like, cat, linspace, sqrt
-=======
 from torch import tensor, ones, rand, randn_like, cat, linspace, sqrt, cos, pi
->>>>>>> 80478533
 from ..diffusion import DM
 
 
@@ -12,14 +8,10 @@
     ALPHA_SCHEDULES = ["linear", "cosine", ]
 
     def __init__(self, nn, num_steps=1000, skip_connection=True, noise_level=1.0,
-<<<<<<< HEAD
-                 param_range=None, lambda_range=0., predict_eps_t=False, device='cpu'):
-=======
                  diff_range=None, lambda_range=0., predict_eps_t=False, param_mean=0.0, param_std=1.0,
                  alpha_schedule="linear", matthew_factor=1.0, sample_uniform=False, autoscaling=False,
                  log_dir="", normalize_steps=False, diff_range_filter=True,
                  clip_gradients=None):
->>>>>>> 80478533
         """ Initialize the DDIM model
 
         :param nn: torch.nn.Module, Neural network to be used for the diffusion model.
@@ -70,16 +62,9 @@
             x = linspace(0, pi, self.num_steps)
             self.alpha = ((cos(x) * (1 - 2 * delta) + 1) / 2).to(self.device)
 
-<<<<<<< HEAD
-    def _init_DDIM(self):
-        """ Initialize the DDIM parameters """
-        # alpha[0] = 1, fully denoised; alpha[-1] = 0, fully noised
-        self.alpha = linspace(1 - 1 / self.num_steps, 1e-8, self.num_steps, device=self.device)
-=======
         else:
             raise NotImplementedError(f"Alpha schedule `{value}` not implemented.")
 
->>>>>>> 80478533
         a = cat([tensor([1], device=self.device), self.alpha])
         self.sigma = (1 - a[:-1]) / (1 - a[1:]) * (1 - a[1:] / a[:-1])
         self.sigma = sqrt(self.sigma)
@@ -110,14 +95,6 @@
             tuple: Diffused tensor `xt` and the totoal noise `eps`.
                    In case of `self.predict_eps_t`, the returned noise is the actual noise `eps_t` at time `t`.
         """
-<<<<<<< HEAD
-        eps = randn_like(x0, device=x0.device)
-        if isinstance(t, float):
-            t = tensor(t)
-        T = (t * (self.num_steps - 1)).long().cpu()
-        eps_t = (1 - self.alpha[T].to(x0.device)).sqrt() * eps
-        xt = self.alpha[T].to(x0.device).sqrt() * x0 + eps_t
-=======
         eps = randn_like(x)
         if self.autoscaling:
             # explore larger parameter space if necessary
@@ -128,7 +105,6 @@
         T = (t * (self.num_steps - 1)).long()
         eps_t = (1 - self.alpha[T]).sqrt() * eps 
         xt = self.alpha[T].sqrt() * x + eps_t
->>>>>>> 80478533
         if self.predict_eps_t:
             eps_t = xt - x
             return xt, eps_t
@@ -139,23 +115,14 @@
         if t_start is None:
             t_start = self.num_steps - 1  # avoid the first step, special alpha[T] value
 
-        xt = xt.unsqueeze(0).to(self.alpha.device)
+        xt = xt.unsqueeze(0)
         conditions = tuple(c.unsqueeze(0) for c in conditions)
-<<<<<<< HEAD
-        one = ones(1, 1, device=xt.device)
-
-        for T in range(t_start - 1, 0, -1):
-            t = one * T / self.num_steps
-            s = self.sigma[T] * self.noise_level
-            z = randn_like(xt, device=xt.device)
-=======
         one = ones(1, 1, device=self.device)
 
         for T in range(t_start - 1, 0, -1):
             t = one * T / self.num_steps
             s = self.sigma[T-1] * self.noise_level
             z = randn_like(xt)
->>>>>>> 80478533
 
             eps = self(xt, t, *conditions) * self.matthew_factor
             if self.predict_eps_t:
@@ -168,11 +135,7 @@
         return xt.squeeze(0)
 
     def eval_val_pred(self, x, *conditions):
-<<<<<<< HEAD
-        t = rand(x.shape[0], device=x.device).reshape(-1, 1)
-=======
         t = rand(x.shape[0], device=self.device).reshape(-1, 1)
->>>>>>> 80478533
         xt, eps = self.diffuse(x, t)
         eps_pred = self.forward(xt, t, *conditions)
         return eps, eps_pred        
@@ -181,7 +144,7 @@
         # regularize the denoising steps
         if self.diff_range is not None and self.lambda_range:
             # random time steps for the diffusion process
-            t = rand(x_batch.shape[0], device=x_batch.device).reshape(-1, 1)
+            t = rand(x_batch.shape[0], device=self.device).reshape(-1, 1)
             T = (t * (self.num_steps - 1)).long()
 
             # apply diffusion and predict the noise
