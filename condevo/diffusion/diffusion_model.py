--- conflicted
+++ resolved
@@ -65,9 +65,10 @@
         else:
             raise NotImplementedError("Model does not have a `_build_model` method.")
 
-<<<<<<< HEAD
     def diffuse(self, x0, t):
-=======
+        """ Abstract diffuse method the input tensor `x` at time `t` """
+        raise NotImplementedError("Diffusion method not implemented, should be implemented in subclass.")
+
     @property
     def num_conditions(self):
         return self.nn.num_conditions
@@ -92,11 +93,6 @@
             self._logger = None  # destroy the old logger instance
 
         self._log_dir = log_dir
-
-    def diffuse(self, x, t):
->>>>>>> 80478533
-        """ Abstract diffuse method the input tensor `x` at time `t` """
-        raise NotImplementedError("Diffusion method not implemented, should be implemented in subclass.")
 
     def forward(self, x, t, *conditions):
         """Predict the noise `eps` with given `x` and `t`, `t` [0,1] represents the diffusion time step,
@@ -151,29 +147,12 @@
         if num is not None:
             x_source = self.draw_random(num, *shape)
 
-<<<<<<< HEAD
-        if conditions is None:
-            conditions = tuple()
-
-=======
         self.eval()
         self.nn.eval()
->>>>>>> 80478533
         sample_vectorized = vmap(self.sample_point, randomness='different')
         x_sampled = sample_vectorized(x_source, *conditions, t_start=t_start)
 
         # check for valid parameter range
-<<<<<<< HEAD
-        exceeding_x = self.exceeds_param_range(x_sampled) > 0
-        exceeding_count = 0
-        while exceeding_x.any():
-            # new sample points
-            exceeding_x_source = randn(int(sum(exceeding_x)), *shape) * self.sigma_zero
-
-            if exceeding_count > 10:
-                # clamp to param_range
-                exceeding_x_source = exceeding_x_source.clamp(-self.param_range, self.param_range)
-=======
         exceeding_x = self.exceeds_diff_range(x_sampled) > 0
         exceeding_count = 0
         while self.diff_range not in [None, 0, 0.0] and exceeding_x.any():
@@ -183,7 +162,6 @@
             if exceeding_count > 2:  # try 10 times to sample valid points
                 # clamp to diff_range if too many iterations
                 exceeding_x_source = self.diff_clamp(exceeding_x_source)
->>>>>>> 80478533
                 x_sampled[exceeding_x] = exceeding_x_source
                 break
 
@@ -192,19 +170,11 @@
                 x_resampled = sample_vectorized(exceeding_x_source, *exceeding_conditions)
 
                 # check for valid parameter range and integrate into samples
-<<<<<<< HEAD
-                exceeding_resampled =  self.exceeds_param_range(x_resampled) > 0
-                valid_resampled = torch.where(exceeding_x)[0][~exceeding_resampled]
-                x_sampled[valid_resampled] = x_resampled[~exceeding_resampled]
-
-            exceeding_x = self.exceeds_param_range(x_sampled) > 0
-=======
                 exceeding_resampled = self.exceeds_diff_range(x_resampled) > 0
                 valid_resampled = torch.where(exceeding_x)[0][~exceeding_resampled]
                 x_sampled[valid_resampled] = x_resampled[~exceeding_resampled]
 
             exceeding_x = self.exceeds_diff_range(x_sampled) > 0
->>>>>>> 80478533
             exceeding_count += 1
 
         return x_sampled
@@ -236,30 +206,6 @@
             return zeros_like(x[:, 0], device=self.device)
 
         # evaluate the exceed of the parameter range (via ReLU)
-<<<<<<< HEAD
-        return ReLU()(x ** 2 - self.param_range ** 2).mean(dim=-1)
-
-    def update_sigma_zero(self, x, weights=None):
-        """ Update the sigma_zero parameter based on STD of diffused input data `x`. """
-
-        # diffuse data fully, to get range of parameter variability
-        xt, _ = self.diffuse(x=x, t=torch.zeros(1)[0])
-
-        if weights is not None:
-            # evaluate weighted STD based on weights
-            w = weights / weights.sum()
-            mean = (w * xt).sum(dim=0)
-            std_x = (w * (xt - mean)**2).sum(dim=0)
-        else:
-            # evaluate STD based on data
-            std_x = xt.std(dim=0)
-
-        self.sigma_zero = max([1., std_x.mean()])
-        if self.param_range:
-            self.sigma_zero = min(self.sigma_zero, self.param_range)
-
-        return self.sigma_zero
-=======
         return ReLU()((x ** 2 - self.diff_range ** 2).reshape(x.shape[0], -1)).mean(dim=-1).sqrt()
 
     def diff_clamp(self, x):
@@ -298,7 +244,6 @@
         self.param_std = x.std(dim=0, keepdim=True)
 
         return x, weights, conditions
->>>>>>> 80478533
 
     def fit(self, x, *conditions, weights=None, optimizer: Union[str, type] = optim.Adam, max_epoch=100, lr=1e-3,
             weight_decay=1e-5, batch_size=32, scheduler="cosine"):
