--- conflicted
+++ resolved
@@ -129,19 +129,11 @@
         if (num is not None) and (x_source is not None):
             raise ValueError("Only one of `num` and `xt` should be specified")
 
-<<<<<<< HEAD
+        if conditions is None:
+            conditions = tuple()
+
         if num is not None:
             x_source = self.draw_random(num, *shape)
-=======
-        if conditions is None:
-            conditions = tuple()
-            
-        if x_source is not None:
-            x_source = self.scale(x_source)
-
-        elif num is not None:
-            x_source = randn(num, *shape)
->>>>>>> cd6bd1e5
 
         sample_vectorized = vmap(self.sample_point, randomness='different')
         x_sampled = sample_vectorized(x_source, *conditions, t_start=t_start)
