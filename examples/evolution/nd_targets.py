<<<<<<< HEAD
import torch
import numpy as np
from condevo.es import HADES, CHARLES
from condevo.es.guidance import FitnessCondition, KNNNoveltyCondition
from condevo.es.data import DataBuffer
from condevo.nn import MLP
from condevo.diffusion import DDIM, RectFlow
from condevo.stats import diversity


def foo(x, targets, metric='euclidean', amplitude=5.):
    f = torch.zeros(x.shape[0], len(targets), device=x.device)
    for i, target in enumerate(targets):
        if metric == 'euclidean':
            f[:, i] = torch.linalg.norm(x - target, dim=-1)

        elif metric == 'exponential':
            f[:, i] = torch.exp(-torch.linalg.norm(x - target, dim=-1) / amplitude)

        else:
            raise NotImplementedError(f"metric {metric} not implemented")

    if metric == 'euclidean':
        return -f.min(dim=-1).values * amplitude

    elif metric == 'exponential':
        return f.max(dim=-1).values

    else:
        raise NotImplementedError(f"metric {metric} not implemented")


def plot_3d(x, f, targets=None):
    # Plotting: 3D scatter plot of the parameters (colored by fitness) across generations
    import matplotlib.pyplot as plt
    from mpl_toolkits.mplot3d import Axes3D
    from matplotlib.animation import FuncAnimation

    if targets is not None:
        dists = []
        for i, target in enumerate(targets):
            dists.append(torch.stack([torch.linalg.norm(xi - target, dim=-1).min() for xi in x]))

        for i, d in enumerate(dists):
            plt.plot(d, label=f"target {i}", marker=".", linewidth=0)

        plt.xlabel("Generation")
        plt.ylabel("Distance to target")

    fig = plt.figure()
    ax = fig.add_subplot(111, projection='3d')

    # Initialize the scatter plot
    scatter = ax.scatter([], [], [], c='b', marker='o')

    # Set axis limits
    ax.set_xlim(-10, 10)
    ax.set_ylim(-10, 10)
    ax.set_zlim(-10, 10)
    ax.set_xlabel('X')
    ax.set_ylabel('Y')
    ax.set_zlabel('Z')

    # Update function for animation
    def update(frame):
        # set the data for the scatter plot
        x_t, y_t, z_t = x[frame].T
        scatter._offsets3d = (x_t.numpy(), y_t.numpy(), z_t.numpy())

        # color by fitness
        f_frame = f[frame]
        scatter.set_array(f_frame.numpy())

        ax.set_title(f"Frame {frame}")
        return scatter,

    # Create the animation
    ani = FuncAnimation(fig, update, frames=len(x), interval=100, blit=False)

    # Show the animation
    plt.show()


def plot_2d(x, f, targets=None):
    # Plotting: 3D scatter plot of the parameters (colored by fitness) across generations
    import matplotlib.pyplot as plt
    from matplotlib.animation import FuncAnimation

    if targets is not None:
        dists = []
        for i, target in enumerate(targets):
            dists.append(torch.stack([torch.linalg.norm(xi - target, dim=-1).min() for xi in x]))

        for i, d in enumerate(dists):
            plt.plot(d, label=f"target {i}", marker=".", linewidth=0)

        plt.xlabel("Generation")
        plt.ylabel("Distance to target")

    fig = plt.figure()
    ax = plt.gca()
    # Initialize the scatter plot
    scatter = ax.scatter([], [], c='b', marker='o')

    # Set axis limits
    ax.set_xlim(-10, 10)
    ax.set_ylim(-10, 10)
    ax.set_xlabel('X')
    ax.set_ylabel('Y')

    # Update function for animation
    def update(frame):
        # set the data for the scatter plot
        x_t, y_t = x[frame].T
        scatter.set_offsets(np.c_[x_t.numpy(), y_t.numpy()])

        # color by fitness
        f_frame = f[frame]
        scatter.set_array(f_frame.numpy())

        ax.set_title(f"Frame {frame}")
        return scatter,

    # Create the animation
    ani = FuncAnimation(fig, update, frames=len(x), interval=100, blit=False)

    # Show the animation
    plt.show()


def hades(generations=15, popsize=512, autoscaling=True, sample_uniform=True,
          is_genetic=False, diffuser="DDIM", tensorboard=False,
          score_refinement=10, refinement_generation_threshold=10,
          ):
    # define the fitness function
    # targets = [[0.1, 4.0, -3.0],
    #            [-2., 0.5, -0.25],
    #            [1.0, -1., 1.4],
    #            ]
    #
    targets = [[0.1, 4.0, ],
               [-2., 0.5, ],
               [1.0, -1., ],
               ]

    # targets = [
    #     [10.332, 20.044, 10.399, ],
    #     [-10.418, 10.795, -20.232, ],
    #     [0.897, -10.847, -20.126,],
    # ]
    targets = torch.tensor(targets)

    # define the neural network
    num_params = len(targets[0])
    mlp = MLP(num_params=num_params, num_hidden=32, num_layers=6, activation='SiLU', batch_norm=True)
    # mlp = mlp.to(torch.device("cuda" if torch.cuda.is_available() else "cpu"))

    if diffuser == "DDIM":
        # define the diffusion model
        diffuser = DDIM(nn=mlp,
                        num_steps=100,
                        noise_level=1.0,
                        autoscaling=autoscaling,
                        sample_uniform=sample_uniform,
                        alpha_schedule="cosine",
                        matthew_factor=np.sqrt(0.5),
                        diff_range=10.0,
                        # predict_eps_t=True,
                        log_dir="data/logs/hades" * tensorboard,
                        normalize_steps=False,
                        )

    else:
        # define the fect flow
        diffuser = RectFlow(nn=mlp,
                            num_steps=300,
                            noise_level=1.0,
                            autoscaling=autoscaling,
                            sample_uniform=sample_uniform,
                            matthew_factor=np.sqrt(0.5),
                            diff_range=10.0,
                            log_dir="data/logs/hades_RF" * tensorboard,
                            )

    # define the evolutionary strategy
    solver = HADES(num_params=num_params,
                   model=diffuser,
                   popsize=popsize,
                   sigma_init=2.0,
                   is_genetic_algorithm=is_genetic,
                   selection_pressure=10,
                   adaptive_selection_pressure=False,            # chose seletion_pressure such that `elite_ratio` individuals have cumulative probability
                   ###########################################
                   ## free sampling
                   elite_ratio=0.,                 # 0.1 if not is_genetic else 0.4,
                   mutation_rate=0.,               # 0.05
                   unbiased_mutation_ratio=0.,     # 0.1
                   ###########################################
                   ###########################################
                   # protect locals
                   # elite_ratio=0.1 if not is_genetic else 0.4,
                   # mutation_rate=0.05,
                   # unbiased_mutation_ratio=0.1,
                   ###########################################
                   random_mutation_ratio=0.0625,
                   crossover_ratio=0.0,
                   readaptation=False,
                   forget_best=True,
                   diff_lr=0.003,
                   diff_optim="Adam",
                   diff_max_epoch=100,
                   diff_batch_size=256,
                   diff_weight_decay=1e-6,
                   buffer_size=0,
                   diff_continuous_training=False,
                   )

    # evolutionary loop
    x, f = [], []
    for g in range(generations):
        if g > refinement_generation_threshold and score_refinement:
            solver.unbiased_mutation_ratio = 1e-6
            solver.readaptation = score_refinement

        x_g = solver.ask()          # sample new parameters
        f_g = foo(x_g, targets)     # evaluate fitness
        print(f"Generation {g} -> fitness: {f_g.max()}, diversity: {diversity(x_g)}")
        solver.tell(f_g)            # tell the solver the fitness of the parameters
        x.append(x_g)
        f.append(f_g)

    if num_params == 3:
        # plotting results
        plot_3d(x, f, targets=targets)

    else:
        # plotting results
        plot_2d(x, f, targets=targets)


def charles(generations=15, popsize=512, autoscaling=True, sample_uniform=True,
            is_genetic=False, diffuser="DDIM", tensorboard=False,
            score_refinement=0, refinement_generation_threshold=10,
            disable_knn_condition=False, disable_fitness_condition=False,
            diff_continuous_training=False,
            ):
    # define the fitness function
    targets = [[0.1, 4.0, -3.0],
               [-2., 0.5, -0.25],
               [1.0, -1., 1.4],
               ]

    # targets = [[0.1, 4.0, ],
    #            [-2., 0.5, ],
    #            [1.0, -1., ],
    #            ]

    # targets = [
    #     [10.332, 20.044, 10.399, ],
    #     [-10.418, 10.795, -20.232, ],
    #     [0.897, -10.847, -20.126,],
    # ]
    targets = torch.tensor(targets)

    conditions = []
    # define the KNN novelty condition
    if not disable_knn_condition:
        knn_condition = KNNNoveltyCondition(k=popsize//len(targets), metric=2, beta=10., weight_by_fitness=True, eps=1e-8)
        conditions.append(knn_condition)

    if not disable_fitness_condition:
        fitness_condition = FitnessCondition(scale=1.0, greedy=False)
        conditions.append(fitness_condition)

    # define the neural network
    num_params = len(targets[0])
    mlp = MLP(num_params=num_params, num_hidden=32, num_layers=6, activation='SiLU', batch_norm=True,
              num_conditions=len(conditions))
    # mlp = mlp.to(torch.device("cuda" if torch.cuda.is_available() else "cpu"))

    if diffuser == "DDIM":
        # define the diffusion model
        diffuser = DDIM(nn=mlp,
                        num_steps=100,
                        noise_level=1.0,
                        autoscaling=autoscaling,
                        sample_uniform=sample_uniform,
                        alpha_schedule="linear",
                        matthew_factor=np.sqrt(0.5),
                        diff_range=10.0,
                        # predict_eps_t=True,
                        log_dir="data/logs/charles" * tensorboard,
                        normalize_steps=True,
                        )

    else:
        # define the fect flow
        diffuser = RectFlow(nn=mlp,
                            num_steps=300,
                            noise_level=0.2,
                            autoscaling=autoscaling,
                            sample_uniform=sample_uniform,
                            matthew_factor=np.sqrt(0.5),
                            diff_range=10.0,
                            )

    # define the evolutionary strategy
    solver = CHARLES(num_params=num_params,
                   model=diffuser,
                   popsize=popsize,
                   sigma_init=2.0,
                   is_genetic_algorithm=is_genetic,
                   selection_pressure=10,
                   adaptive_selection_pressure=False,            # chose seletion_pressure such that `elite_ratio` individuals have cumulative probability
                   elite_ratio=0.2 if not is_genetic else 0.4,
                   mutation_rate=0.05,
                   unbiased_mutation_ratio=0.1,
                   crossover_ratio=0.0,
                   readaptation=False,
                   forget_best=True,
                   diff_lr=0.003,
                   diff_optim="Adam",
                   diff_max_epoch=100,
                   diff_batch_size=256,
                   diff_weight_decay=1e-6,
                   buffer_size=0,
                   diff_continuous_training=diff_continuous_training,
                   conditions=conditions
                   )

    # evolutionary loop
    x, f = [], []
    for g in range(generations):
        if g > refinement_generation_threshold and score_refinement:
            solver.unbiased_mutation_ratio = 1e-6
            solver.readaptation = score_refinement

        x_g = solver.ask()          # sample new parameters
        f_g = foo(x_g, targets)     # evaluate fitness
        print(f"Generation {g} -> fitness: {f_g.max()}, diversity: {diversity(x_g)}")
        solver.tell(f_g)            # tell the solver the fitness of the parameters
        x.append(x_g)
        f.append(f_g)

    if num_params == 3:
        # plotting results
        plot_3d(x, f, targets=targets)

    else:
        # plotting results
        plot_2d(x, f, targets=targets)


def hades_GA_refined(generations=20, popsize=512, autoscaling=True, sample_uniform=True, tensorboard=False):
    # define the fitness function
    targets = [[0.1, 4.0, -3.0],
               [-2., 0.5, -0.25],
               [1.0, -1., 1.4],
               ]
    targets = torch.tensor(targets)

    # define the neural network
    num_params = len(targets[0])
    mlp = MLP(num_params=num_params, num_hidden=32, num_layers=6, activation='SiLU', batch_norm=True)
    mlp = mlp.to(torch.device("cuda" if torch.cuda.is_available() else "cpu"))

    # define the diffusion model
    diffuser = DDIM(nn=mlp,
                    num_steps=100,
                    noise_level=1.0,
                    autoscaling=autoscaling,
                    sample_uniform=sample_uniform,
                    alpha_schedule="cosine",
                    matthew_factor=np.sqrt(0.5),
                    diff_range=10.0,
                    log_dir="data/logs/refined/hades" * tensorboard,
                    )

    # define the evolutionary strategy
    solver = HADES(num_params=num_params,
                   model=diffuser,
                   popsize=popsize,
                   sigma_init=2.0,
                   is_genetic_algorithm=False,
                   selection_pressure=10,
                   elite_ratio=0.9,
                   mutation_rate=0.05,
                   unbiased_mutation_ratio=0.1,
                   crossover_ratio=0.0,
                   readaptation=True,
                   forget_best=True,
                   diff_lr=0.001,
                   diff_optim="Adam",
                   diff_max_epoch=100,
                   diff_batch_size=256,
                   diff_weight_decay=1e-6,
                   buffer_size=5,
                   )

    # evolutionary loop
    x, f = [], []
    for g in range(generations):
        x_g = solver.ask()          # sample new parameters
        f_g = foo(x_g, targets)     # evaluate fitness

        x.append(x_g)
        f.append(f_g)

        # train as a genetic algorithm, i.e., select training dataset from the best individuals
        solver.buffer.pop_type = DataBuffer.POP_QUALITY
        solver.is_genetic_algorithm = True   # train as a genetic algorithm
        r, solver.elite_ratio = solver.elite_ratio, 0.4  # select 40% of the best individuals
        if tensorboard:
            solver.model.logger.log_dir = "data/logs/refined/genetic"
        solver.tell(f_g)                     # tell the solver the fitness of the parameters, and train DM

        x_g = solver.ask()                   # sample new parameters from GA-HADES
        f_g = foo(x_g, targets)              # evaluate fitness
        solver.is_genetic_algorithm = False  # restore to HADES (train DM on fitness-weighted parameters)
        solver.buffer.pop_type = DataBuffer.POP_DIVERSITY    # use diversity criteria for dataset selection
        solver.elite_ratio = r               # restore to original elite ratio
        if tensorboard:
            solver.model.logger.log_dir = "data/logs/refined/hades"
        solver.tell(f_g)                     # tell the solver the fitness of the parameters

        # logging
        print(f"Generation {g} -> fitness: {f_g.max()}, diversity: {diversity(x_g)}")

    # plotting results
    plot_3d(x, f, targets=targets)


def hades_score_refined(generations=20, popsize=512, autoscaling=True, sample_uniform=True, t_score=0.05, n_refine=100, refine_interval=1, tensorboard=False):
    # define the fitness function
    targets = [[0.1, 4.0, -3.0],
               [-2., 0.5, -0.25],
               [1.0, -1., 1.4],
               ]
    targets = torch.tensor(targets)

    # define the neural network
    num_params = len(targets[0])
    mlp = MLP(num_params=num_params, num_hidden=64, num_layers=3, activation='SiLU', batch_norm=True)
    mlp = mlp.to(torch.device("cuda" if torch.cuda.is_available() else "cpu"))

    # define the diffusion model
    diffuser = DDIM(nn=mlp,
                    num_steps=1000,
                    noise_level=0.1,
                    autoscaling=autoscaling,
                    sample_uniform=sample_uniform,
                    alpha_schedule="cosine",
                    matthew_factor=0.8,  # np.sqrt(0.5),
                    diff_range=10.0,
                    # predict_eps_t=True,
                    log_dir="data/logs/score" * tensorboard,
                    )

    # define the evolutionary strategy
    solver = HADES(num_params=num_params,
                   model=diffuser,
                   popsize=popsize,
                   sigma_init=2.0,
                   is_genetic_algorithm=False,
                   selection_pressure=10,
                   elite_ratio=0.1,
                   mutation_rate=0.05,
                   unbiased_mutation_ratio=0.1,
                   crossover_ratio=0.0,
                   readaptation=True,
                   forget_best=True,
                   diff_lr=0.001,
                   diff_optim="Adam",
                   diff_max_epoch=100,
                   diff_batch_size=256,
                   diff_weight_decay=1e-6,
                   buffer_size=5,
                   )

    # evolutionary loop
    x, f = [], []
    for g in range(generations):
        x_g = solver.ask()          # sample new parameters
        f_g = foo(x_g, targets)     # evaluate fitness

        x.append(x_g)
        f.append(f_g)

        print(f"Generation {g} -> fitness: {f_g.max()}, diversity: {diversity(x_g)}")
        solver.diff_continuous_training = False
        solver.buffer.pop_type = DataBuffer.POP_QUALITY
        solver.tell(f_g, x_g)

        if not (g + 1) % refine_interval:
            model = solver.model
            x_g_refined = x_g.clone()
            f_g_refined = f_g.clone()
            sigma, model.sigma = model.sigma, torch.zeros_like(model.sigma)
            for t in np.linspace(t_score * model.num_steps, 1, n_refine):
                x_g_refined = model.sample(x_source=x_g_refined, shape=x_g_refined.shape[1:],
                                             t_start=int(t), **solver.diff_sample_kwargs)
                _f_g = foo(x_g_refined, targets)  # evaluate fitness
                improved = _f_g > f_g
                x_g_refined[improved] = x_g_refined[improved]
                f_g_refined[improved] = _f_g[improved]

            model.sigma = sigma
            solver.diff_continuous_training = True
            solver.buffer.pop_type = DataBuffer.POP_DIVERSITY
            print(f"               -> annealed: {f_g_refined.max()}, diversity: {diversity(x_g_refined)}")
            solver.tell(f_g_refined, x_g_refined)

    # plotting results
    plot_3d(x, f, targets=targets)


if __name__ == "__main__":
    import argh
    argh.dispatch_commands([hades,
                            charles,
                            hades_GA_refined,
                            hades_score_refined,
                            ])
=======
import torch
import numpy as np
from condevo.es import HADES, CHARLES
from condevo.es.guidance import FitnessCondition, KNNNoveltyCondition
from condevo.es.data import DataBuffer
from condevo.nn import MLP
from condevo.diffusion import DDIM, RectFlow
from condevo.stats import diversity


def foo(x, targets, metric='euclidean', amplitude=5.):
    f = torch.zeros(x.shape[0], len(targets), device=x.device)
    for i, target in enumerate(targets):
        if metric == 'euclidean':
            f[:, i] = torch.linalg.norm(x - target, dim=-1)

        elif metric == 'exponential':
            f[:, i] = torch.exp(-torch.linalg.norm(x - target, dim=-1) / amplitude)

        else:
            raise NotImplementedError(f"metric {metric} not implemented")

    if metric == 'euclidean':
        return -f.min(dim=-1).values * amplitude

    elif metric == 'exponential':
        return f.max(dim=-1).values

    else:
        raise NotImplementedError(f"metric {metric} not implemented")


def plot_3d(x, f, targets=None):
    # Plotting: 3D scatter plot of the parameters (colored by fitness) across generations
    import matplotlib.pyplot as plt
    from mpl_toolkits.mplot3d import Axes3D
    from matplotlib.animation import FuncAnimation

    if targets is not None:
        dists = []
        for i, target in enumerate(targets):
            dists.append(torch.stack([torch.linalg.norm(xi - target, dim=-1).min() for xi in x]))

        for i, d in enumerate(dists):
            plt.plot(d, label=f"target {i}", marker=".", linewidth=0)

        plt.xlabel("Generation")
        plt.ylabel("Distance to target")

    fig = plt.figure()
    ax = fig.add_subplot(111, projection='3d')

    # Initialize the scatter plot
    scatter = ax.scatter([], [], [], c='b', marker='o')

    # Set axis limits
    ax.set_xlim(-10, 10)
    ax.set_ylim(-10, 10)
    ax.set_zlim(-10, 10)
    ax.set_xlabel('X')
    ax.set_ylabel('Y')
    ax.set_zlabel('Z')

    # Update function for animation
    def update(frame):
        # set the data for the scatter plot
        x_t, y_t, z_t = x[frame].T
        scatter._offsets3d = (x_t.numpy(), y_t.numpy(), z_t.numpy())

        # color by fitness
        f_frame = f[frame]
        scatter.set_array(f_frame.numpy())

        ax.set_title(f"Frame {frame}")
        return scatter,

    # Create the animation
    ani = FuncAnimation(fig, update, frames=len(x), interval=100, blit=False)

    # Show the animation
    plt.show()


def hades(generations=20, popsize=512, autoscaling=True, sample_uniform=True, is_genetic=False, diffuser="DDIM", tensorboard=False):
    # define the fitness function
    targets = [[0.1, 4.0, -3.0],
               [-2., 0.5, -0.25],
               [1.0, -1., 1.4],
               ]

    # targets = [
    #     [10.332, 20.044, 10.399, ],
    #     [-10.418, 10.795, -20.232, ],
    #     [0.897, -10.847, -20.126,],
    # ]
    targets = torch.tensor(targets)

    # define the neural network
    num_params = len(targets[0])
    mlp = MLP(num_params=num_params, num_hidden=64, num_layers=3, activation='SiLU', batch_norm=True)
    mlp = mlp.to(torch.device("cuda" if torch.cuda.is_available() else "cpu"))

    if diffuser == "DDIM":
        # define the diffusion model
        diffuser = DDIM(nn=mlp,
                        num_steps=1000,
                        noise_level=0.1,
                        autoscaling=autoscaling,
                        sample_uniform=sample_uniform,
                        alpha_schedule="cosine",
                        matthew_factor=0.8, # np.sqrt(0.5),
                        diff_range=10.0,
                        # predict_eps_t=True,
                        log_dir="data/logs/hades" * tensorboard,
                        )

    else:
        # define the fect flow
        diffuser = RectFlow(nn=mlp,
                            num_steps=100,
                            noise_level=0.1,
                            autoscaling=autoscaling,
                            sample_uniform=sample_uniform,
                            matthew_factor=0.8,  # np.sqrt(0.5),
                            diff_range=10.0,
                            )

    # define the evolutionary strategy
    solver = HADES(num_params=num_params,
                   model=diffuser,
                   popsize=popsize,
                   sigma_init=2.0,
                   is_genetic_algorithm=is_genetic,
                   selection_pressure=10,
                   adaptive_selection_pressure=False,            # chose seletion_pressure such that `elite_ratio` individuals have cumulative probability
                   elite_ratio=0.1 if not is_genetic else 0.4,
                   mutation_rate=0.05,
                   unbiased_mutation_ratio=0.1,
                   crossover_ratio=0.0,
                   readaptation=True,
                   forget_best=True,
                   diff_lr=0.03,
                   diff_optim="Adam",
                   diff_max_epoch=100,
                   diff_batch_size=32,
                   diff_weight_decay=1e-6,
                   buffer_size=5,
                   )

    # evolutionary loop
    x, f = [], []
    for g in range(generations):
        x_g = solver.ask()          # sample new parameters
        f_g = foo(x_g, targets)     # evaluate fitness
        print(f"Generation {g} -> fitness: {f_g.max()}, diversity: {diversity(x_g)}")
        solver.tell(f_g)            # tell the solver the fitness of the parameters
        x.append(x_g)
        f.append(f_g)

    # plotting results
    plot_3d(x, f, targets=targets)


def hades_GA_refined(generations=20, popsize=512, autoscaling=True, sample_uniform=True, tensorboard=False):
    # define the fitness function
    targets = [[0.1, 4.0, -3.0],
               [-2., 0.5, -0.25],
               [1.0, -1., 1.4],
               ]
    targets = torch.tensor(targets)

    # define the neural network
    num_params = len(targets[0])
    mlp = MLP(num_params=num_params, num_hidden=24, num_layers=3, activation='ELU', batch_norm=True, dropout=0.05)
    mlp = mlp.to(torch.device("cuda" if torch.cuda.is_available() else "cpu"))

    # define the diffusion model
    diffuser = DDIM(nn=mlp,
                    num_steps=1000,
                    noise_level=0.1,
                    autoscaling=autoscaling,
                    sample_uniform=sample_uniform,
                    alpha_schedule="cosine",
                    matthew_factor=0.8,  # np.sqrt(0.5),
                    diff_range=10.0,
                    log_dir="data/logs/refined/hades" * tensorboard,
                    )

    # define the evolutionary strategy
    solver = HADES(num_params=num_params,
                   model=diffuser,
                   popsize=popsize,
                   sigma_init=2.0,
                   is_genetic_algorithm=False,
                   selection_pressure=10,
                   elite_ratio=0.9,
                   mutation_rate=0.05,
                   unbiased_mutation_ratio=0.1,
                   crossover_ratio=0.0,
                   readaptation=True,
                   forget_best=True,
                   diff_lr=0.001,
                   diff_optim="Adam",
                   diff_max_epoch=100,
                   diff_batch_size=256,
                   diff_weight_decay=1e-6,
                   buffer_size=5,
                   )

    # evolutionary loop
    x, f = [], []
    for g in range(generations):
        x_g = solver.ask()          # sample new parameters
        f_g = foo(x_g, targets)     # evaluate fitness

        x.append(x_g)
        f.append(f_g)

        # train as a genetic algorithm, i.e., select training dataset from the best individuals
        solver.buffer.pop_type = DataBuffer.POP_QUALITY
        solver.is_genetic_algorithm = True   # train as a genetic algorithm
        r, solver.elite_ratio = solver.elite_ratio, 0.4  # select 40% of the best individuals
        if tensorboard:
            solver.model.logger.log_dir = "data/logs/refined/genetic"
        solver.tell(f_g)                     # tell the solver the fitness of the parameters, and train DM

        x_g = solver.ask()                   # sample new parameters from GA-HADES
        f_g = foo(x_g, targets)              # evaluate fitness
        solver.is_genetic_algorithm = False  # restore to HADES (train DM on fitness-weighted parameters)
        solver.buffer.pop_type = DataBuffer.POP_DIVERSITY    # use diversity criteria for dataset selection
        solver.elite_ratio = r               # restore to original elite ratio
        if tensorboard:
            solver.model.logger.log_dir = "data/logs/refined/hades"
        solver.tell(f_g)                     # tell the solver the fitness of the parameters

        # logging
        print(f"Generation {g} -> fitness: {f_g.max()}, diversity: {diversity(x_g)}")

    # plotting results
    plot_3d(x, f, targets=targets)


def hades_score_refined(generations=20, popsize=512, autoscaling=True, sample_uniform=True, t_score=0.05, n_refine=100, refine_interval=1, tensorboard=False):
    # define the fitness function
    targets = [[0.1, 4.0, -3.0],
               [-2., 0.5, -0.25],
               [1.0, -1., 1.4],
               ]
    targets = torch.tensor(targets)

    # define the neural network
    num_params = len(targets[0])
    mlp = MLP(num_params=num_params, num_hidden=64, num_layers=3, activation='SiLU', batch_norm=True)
    mlp = mlp.to(torch.device("cuda" if torch.cuda.is_available() else "cpu"))

    # define the diffusion model
    diffuser = DDIM(nn=mlp,
                    num_steps=1000,
                    noise_level=0.1,
                    autoscaling=autoscaling,
                    sample_uniform=sample_uniform,
                    alpha_schedule="cosine",
                    matthew_factor=0.8,  # np.sqrt(0.5),
                    diff_range=10.0,
                    # predict_eps_t=True,
                    log_dir="data/logs/score" * tensorboard,
                    )

    # define the evolutionary strategy
    solver = HADES(num_params=num_params,
                   model=diffuser,
                   popsize=popsize,
                   sigma_init=2.0,
                   is_genetic_algorithm=False,
                   selection_pressure=10,
                   elite_ratio=0.1,
                   mutation_rate=0.05,
                   unbiased_mutation_ratio=0.1,
                   crossover_ratio=0.0,
                   readaptation=True,
                   forget_best=True,
                   diff_lr=0.001,
                   diff_optim="Adam",
                   diff_max_epoch=100,
                   diff_batch_size=256,
                   diff_weight_decay=1e-6,
                   buffer_size=5,
                   )

    # evolutionary loop
    x, f = [], []
    for g in range(generations):
        x_g = solver.ask()          # sample new parameters
        f_g = foo(x_g, targets)     # evaluate fitness

        x.append(x_g)
        f.append(f_g)

        print(f"Generation {g} -> fitness: {f_g.max()}, diversity: {diversity(x_g)}")
        solver.diff_continuous_training = False
        solver.buffer.pop_type = DataBuffer.POP_QUALITY
        solver.tell(f_g, x_g)

        if not (g + 1) % refine_interval:
            model = solver.model
            x_g_refined = x_g.clone()
            f_g_refined = f_g.clone()
            sigma, model.sigma = model.sigma, torch.zeros_like(model.sigma)
            for t in np.linspace(t_score * model.num_steps, 1, n_refine):
                x_g_refined = model.sample(x_source=x_g_refined, shape=x_g_refined.shape[1:],
                                             t_start=int(t), **solver.diff_sample_kwargs)
                _f_g = foo(x_g_refined, targets)  # evaluate fitness
                improved = _f_g > f_g
                x_g_refined[improved] = x_g_refined[improved]
                f_g_refined[improved] = _f_g[improved]

            model.sigma = sigma
            solver.diff_continuous_training = True
            solver.buffer.pop_type = DataBuffer.POP_DIVERSITY
            print(f"               -> annealed: {f_g_refined.max()}, diversity: {diversity(x_g_refined)}")
            solver.tell(f_g_refined, x_g_refined)

    # plotting results
    plot_3d(x, f, targets=targets)


def half_hades(generations=20, popsize=512, autoscaling=True, sample_uniform=True, tensorboard=False):
    # define the fitness function
    targets = [[0.1, 4.0, -3.0],
               [-2., 0.5, -0.25],
               [1.0, -1., 1.4],
               ]
    
    device = torch.device("cuda" if torch.cuda.is_available() else "cpu")
    targets = torch.tensor(targets, device=device)

    def init_diffuser():
        # define the neural network
        num_params = len(targets[0])
        mlp = MLP(num_params=num_params, num_hidden=64, num_layers=3, activation='SiLU', batch_norm=False, )
        mlp = mlp.to(device=device)

        # define the diffusion model
        diffuser = DDIM(nn=mlp,
                        num_steps=1000,
                        noise_level=0.1,
                        autoscaling=autoscaling,
                        sample_uniform=sample_uniform,
                        alpha_schedule="cosine",
                        matthew_factor=0.8,  # np.sqrt(0.5),
                        diff_range=5.0,
                        log_dir="data/logs/half_hades" * tensorboard,
                        device=device,
                        )        

        return diffuser
    
    
    # evolutionary loop
    x, f = [], []
    samples = torch.randn(popsize, len(targets[0]), device=device) * 5.0  # initial random samples
    from condevo.es.utils import roulette_wheel

    for g in range(generations):
        fx = foo(samples, targets)  # evaluate fitness
        print(f"Generation {g} -> fitness: {fx.clone().detach().max()}, diversity: {diversity(torch.tensor(samples.clone().detach()))}")
        x.append(samples.clone().detach().cpu())
        f.append(fx.clone().detach().cpu())

        fx = roulette_wheel(f=fx.view(-1,1), s=10, device=device) # higher S mean more gready selection

        # # normalize the samples
        # fx  = (fx - fx.min()) / (fx.max() - fx.min() + 1e-8)

        diffuser = init_diffuser()
        loss = diffuser.fit(samples, weights=fx.view(-1,1))  # train the diffuser on the sampled parameters and their fitness
        print(f"Loss: {np.mean(loss):.4f}")
        
        samples = diffuser.sample(num=popsize, shape=(len(targets[0],),),)
        
    # plotting results
    plot_3d(x, f, targets=targets.clone().detach().cpu())
        

def almost_hades(generations=20, popsize=512, autoscaling=True, sample_uniform=True, tensorboard=False):
    # define the fitness function
    targets = [[0.1, 4.0, -3.0],
               [-2., 0.5, -0.25],
               [1.0, -1., 1.4],
               ]
    
    device = torch.device("cuda" if torch.cuda.is_available() else "cpu")
    targets = torch.tensor(targets, device=device)

    def init_diffuser():
        from condevo.es.data import DataBuffer

        # data buffer, potentially synchronized across multiple processes
        data_buffer = DataBuffer(max_size=0)

        # define the neural network
        num_params = len(targets[0])
        mlp = MLP(num_params=num_params, num_hidden=64, num_layers=3, activation='SiLU', batch_norm=False, )
        mlp = mlp.to(device=device)

        # define the diffusion model
        diffuser = DDIM(nn=mlp,
                        num_steps=1000,
                        noise_level=0.1,
                        autoscaling=autoscaling,
                        sample_uniform=sample_uniform,
                        alpha_schedule="cosine",
                        matthew_factor=0.8,  # np.sqrt(0.5),
                        diff_range=5.0,
                        log_dir="data/logs/half_hades" * tensorboard,
                        device=device,
                        )        
        
        solver = HADES(num_params=num_params,
                       model=diffuser,
                       popsize=popsize,
                       sigma_init=2.0,
                       is_genetic_algorithm=False,
                       selection_pressure=10,
                       elite_ratio=0.1,
                       mutation_rate=0.05,
                       unbiased_mutation_ratio=0.1,
                       crossover_ratio=0.0,
                       readaptation=True,
                       forget_best=True,
                       diff_lr=0.001,
                       diff_optim="Adam",
                       diff_max_epoch=100,
                       diff_batch_size=256,
                       diff_weight_decay=1e-6,
                       buffer_size=data_buffer,
                       device=device,
                       )

        return solver, data_buffer
    
    
    # evolutionary loop
    x, f = [], []
    samples = torch.randn(popsize, len(targets[0]), device=device) * 5.0  # initial random samples
    from condevo.es.utils import roulette_wheel

    for g in range(generations):
        fx = foo(samples, targets)  # evaluate fitness
        print(f"Generation {g} -> fitness: {fx.clone().detach().max()}, diversity: {diversity(torch.tensor(samples.clone().detach()))}")
        x.append(samples.clone().detach().cpu())
        f.append(fx.clone().detach().cpu())

        # fx = roulette_wheel(f=fx.view(-1,1), s=10, device=device) # higher S mean more gready selection

        # # normalize the samples
        # fx  = (fx - fx.min()) / (fx.max() - fx.min() + 1e-8)

        solver, data_buffer = init_diffuser()
        data_buffer.push(x=samples, fitness=fx)
        parent_dataset, survival_weights = solver.selection()
        loss = solver.train_model(dataset=parent_dataset, weights=survival_weights)

        print(f"Loss: {np.mean(loss):.4f}")

        # if np.random.rand(1) < solver.elite_ratio:
        # draw high-quality from data buffer
        parent_dataset, fitness_probability = solver.selection()
        # could also directly access `data_buffer.x` and `data_buffer.fitness` for high quality/diversity sample

        # pick from parent_dataset with probability weights
        selected_genotypes = torch.multinomial(fitness_probability.flatten() / fitness_probability.sum(), samples.shape[0], replacement=True)
        x_g = parent_dataset[selected_genotypes]

        # refine the sample by denoising with retrained DM
        x_g = solver.model.sample(x_source=x_g, shape=(samples.shape[1],),)# t_start=50) # t_start = criticality mutation, how much we should refind on the criticality
        # else:
        # # sample from diffusion model
        # x_g = solver.model.sample(num=popsize, shape=(samples.shape[1],))  # t_start = criticality mutation, how much we should refind on the criticality

        samples = x_g
        
        
    # plotting results
    plot_3d(x, f, targets=targets.clone().detach().cpu())
        


if __name__ == "__main__":
    import argh
    # argh.dispatch_commands([hades,
    #                         hades_GA_refined,
    #                         hades_score_refined,
    #                         ])

    # half_hades()
    almost_hades()
>>>>>>> 7c769171
<|MERGE_RESOLUTION|>--- conflicted
+++ resolved
@@ -1,4 +1,3 @@
-<<<<<<< HEAD
 import torch
 import numpy as np
 from condevo.es import HADES, CHARLES
@@ -515,347 +514,13 @@
     plot_3d(x, f, targets=targets)
 
 
-if __name__ == "__main__":
-    import argh
-    argh.dispatch_commands([hades,
-                            charles,
-                            hades_GA_refined,
-                            hades_score_refined,
-                            ])
-=======
-import torch
-import numpy as np
-from condevo.es import HADES, CHARLES
-from condevo.es.guidance import FitnessCondition, KNNNoveltyCondition
-from condevo.es.data import DataBuffer
-from condevo.nn import MLP
-from condevo.diffusion import DDIM, RectFlow
-from condevo.stats import diversity
-
-
-def foo(x, targets, metric='euclidean', amplitude=5.):
-    f = torch.zeros(x.shape[0], len(targets), device=x.device)
-    for i, target in enumerate(targets):
-        if metric == 'euclidean':
-            f[:, i] = torch.linalg.norm(x - target, dim=-1)
-
-        elif metric == 'exponential':
-            f[:, i] = torch.exp(-torch.linalg.norm(x - target, dim=-1) / amplitude)
-
-        else:
-            raise NotImplementedError(f"metric {metric} not implemented")
-
-    if metric == 'euclidean':
-        return -f.min(dim=-1).values * amplitude
-
-    elif metric == 'exponential':
-        return f.max(dim=-1).values
-
-    else:
-        raise NotImplementedError(f"metric {metric} not implemented")
-
-
-def plot_3d(x, f, targets=None):
-    # Plotting: 3D scatter plot of the parameters (colored by fitness) across generations
-    import matplotlib.pyplot as plt
-    from mpl_toolkits.mplot3d import Axes3D
-    from matplotlib.animation import FuncAnimation
-
-    if targets is not None:
-        dists = []
-        for i, target in enumerate(targets):
-            dists.append(torch.stack([torch.linalg.norm(xi - target, dim=-1).min() for xi in x]))
-
-        for i, d in enumerate(dists):
-            plt.plot(d, label=f"target {i}", marker=".", linewidth=0)
-
-        plt.xlabel("Generation")
-        plt.ylabel("Distance to target")
-
-    fig = plt.figure()
-    ax = fig.add_subplot(111, projection='3d')
-
-    # Initialize the scatter plot
-    scatter = ax.scatter([], [], [], c='b', marker='o')
-
-    # Set axis limits
-    ax.set_xlim(-10, 10)
-    ax.set_ylim(-10, 10)
-    ax.set_zlim(-10, 10)
-    ax.set_xlabel('X')
-    ax.set_ylabel('Y')
-    ax.set_zlabel('Z')
-
-    # Update function for animation
-    def update(frame):
-        # set the data for the scatter plot
-        x_t, y_t, z_t = x[frame].T
-        scatter._offsets3d = (x_t.numpy(), y_t.numpy(), z_t.numpy())
-
-        # color by fitness
-        f_frame = f[frame]
-        scatter.set_array(f_frame.numpy())
-
-        ax.set_title(f"Frame {frame}")
-        return scatter,
-
-    # Create the animation
-    ani = FuncAnimation(fig, update, frames=len(x), interval=100, blit=False)
-
-    # Show the animation
-    plt.show()
-
-
-def hades(generations=20, popsize=512, autoscaling=True, sample_uniform=True, is_genetic=False, diffuser="DDIM", tensorboard=False):
-    # define the fitness function
-    targets = [[0.1, 4.0, -3.0],
-               [-2., 0.5, -0.25],
-               [1.0, -1., 1.4],
-               ]
-
-    # targets = [
-    #     [10.332, 20.044, 10.399, ],
-    #     [-10.418, 10.795, -20.232, ],
-    #     [0.897, -10.847, -20.126,],
-    # ]
-    targets = torch.tensor(targets)
-
-    # define the neural network
-    num_params = len(targets[0])
-    mlp = MLP(num_params=num_params, num_hidden=64, num_layers=3, activation='SiLU', batch_norm=True)
-    mlp = mlp.to(torch.device("cuda" if torch.cuda.is_available() else "cpu"))
-
-    if diffuser == "DDIM":
-        # define the diffusion model
-        diffuser = DDIM(nn=mlp,
-                        num_steps=1000,
-                        noise_level=0.1,
-                        autoscaling=autoscaling,
-                        sample_uniform=sample_uniform,
-                        alpha_schedule="cosine",
-                        matthew_factor=0.8, # np.sqrt(0.5),
-                        diff_range=10.0,
-                        # predict_eps_t=True,
-                        log_dir="data/logs/hades" * tensorboard,
-                        )
-
-    else:
-        # define the fect flow
-        diffuser = RectFlow(nn=mlp,
-                            num_steps=100,
-                            noise_level=0.1,
-                            autoscaling=autoscaling,
-                            sample_uniform=sample_uniform,
-                            matthew_factor=0.8,  # np.sqrt(0.5),
-                            diff_range=10.0,
-                            )
-
-    # define the evolutionary strategy
-    solver = HADES(num_params=num_params,
-                   model=diffuser,
-                   popsize=popsize,
-                   sigma_init=2.0,
-                   is_genetic_algorithm=is_genetic,
-                   selection_pressure=10,
-                   adaptive_selection_pressure=False,            # chose seletion_pressure such that `elite_ratio` individuals have cumulative probability
-                   elite_ratio=0.1 if not is_genetic else 0.4,
-                   mutation_rate=0.05,
-                   unbiased_mutation_ratio=0.1,
-                   crossover_ratio=0.0,
-                   readaptation=True,
-                   forget_best=True,
-                   diff_lr=0.03,
-                   diff_optim="Adam",
-                   diff_max_epoch=100,
-                   diff_batch_size=32,
-                   diff_weight_decay=1e-6,
-                   buffer_size=5,
-                   )
-
-    # evolutionary loop
-    x, f = [], []
-    for g in range(generations):
-        x_g = solver.ask()          # sample new parameters
-        f_g = foo(x_g, targets)     # evaluate fitness
-        print(f"Generation {g} -> fitness: {f_g.max()}, diversity: {diversity(x_g)}")
-        solver.tell(f_g)            # tell the solver the fitness of the parameters
-        x.append(x_g)
-        f.append(f_g)
-
-    # plotting results
-    plot_3d(x, f, targets=targets)
-
-
-def hades_GA_refined(generations=20, popsize=512, autoscaling=True, sample_uniform=True, tensorboard=False):
-    # define the fitness function
-    targets = [[0.1, 4.0, -3.0],
-               [-2., 0.5, -0.25],
-               [1.0, -1., 1.4],
-               ]
-    targets = torch.tensor(targets)
-
-    # define the neural network
-    num_params = len(targets[0])
-    mlp = MLP(num_params=num_params, num_hidden=24, num_layers=3, activation='ELU', batch_norm=True, dropout=0.05)
-    mlp = mlp.to(torch.device("cuda" if torch.cuda.is_available() else "cpu"))
-
-    # define the diffusion model
-    diffuser = DDIM(nn=mlp,
-                    num_steps=1000,
-                    noise_level=0.1,
-                    autoscaling=autoscaling,
-                    sample_uniform=sample_uniform,
-                    alpha_schedule="cosine",
-                    matthew_factor=0.8,  # np.sqrt(0.5),
-                    diff_range=10.0,
-                    log_dir="data/logs/refined/hades" * tensorboard,
-                    )
-
-    # define the evolutionary strategy
-    solver = HADES(num_params=num_params,
-                   model=diffuser,
-                   popsize=popsize,
-                   sigma_init=2.0,
-                   is_genetic_algorithm=False,
-                   selection_pressure=10,
-                   elite_ratio=0.9,
-                   mutation_rate=0.05,
-                   unbiased_mutation_ratio=0.1,
-                   crossover_ratio=0.0,
-                   readaptation=True,
-                   forget_best=True,
-                   diff_lr=0.001,
-                   diff_optim="Adam",
-                   diff_max_epoch=100,
-                   diff_batch_size=256,
-                   diff_weight_decay=1e-6,
-                   buffer_size=5,
-                   )
-
-    # evolutionary loop
-    x, f = [], []
-    for g in range(generations):
-        x_g = solver.ask()          # sample new parameters
-        f_g = foo(x_g, targets)     # evaluate fitness
-
-        x.append(x_g)
-        f.append(f_g)
-
-        # train as a genetic algorithm, i.e., select training dataset from the best individuals
-        solver.buffer.pop_type = DataBuffer.POP_QUALITY
-        solver.is_genetic_algorithm = True   # train as a genetic algorithm
-        r, solver.elite_ratio = solver.elite_ratio, 0.4  # select 40% of the best individuals
-        if tensorboard:
-            solver.model.logger.log_dir = "data/logs/refined/genetic"
-        solver.tell(f_g)                     # tell the solver the fitness of the parameters, and train DM
-
-        x_g = solver.ask()                   # sample new parameters from GA-HADES
-        f_g = foo(x_g, targets)              # evaluate fitness
-        solver.is_genetic_algorithm = False  # restore to HADES (train DM on fitness-weighted parameters)
-        solver.buffer.pop_type = DataBuffer.POP_DIVERSITY    # use diversity criteria for dataset selection
-        solver.elite_ratio = r               # restore to original elite ratio
-        if tensorboard:
-            solver.model.logger.log_dir = "data/logs/refined/hades"
-        solver.tell(f_g)                     # tell the solver the fitness of the parameters
-
-        # logging
-        print(f"Generation {g} -> fitness: {f_g.max()}, diversity: {diversity(x_g)}")
-
-    # plotting results
-    plot_3d(x, f, targets=targets)
-
-
-def hades_score_refined(generations=20, popsize=512, autoscaling=True, sample_uniform=True, t_score=0.05, n_refine=100, refine_interval=1, tensorboard=False):
-    # define the fitness function
-    targets = [[0.1, 4.0, -3.0],
-               [-2., 0.5, -0.25],
-               [1.0, -1., 1.4],
-               ]
-    targets = torch.tensor(targets)
-
-    # define the neural network
-    num_params = len(targets[0])
-    mlp = MLP(num_params=num_params, num_hidden=64, num_layers=3, activation='SiLU', batch_norm=True)
-    mlp = mlp.to(torch.device("cuda" if torch.cuda.is_available() else "cpu"))
-
-    # define the diffusion model
-    diffuser = DDIM(nn=mlp,
-                    num_steps=1000,
-                    noise_level=0.1,
-                    autoscaling=autoscaling,
-                    sample_uniform=sample_uniform,
-                    alpha_schedule="cosine",
-                    matthew_factor=0.8,  # np.sqrt(0.5),
-                    diff_range=10.0,
-                    # predict_eps_t=True,
-                    log_dir="data/logs/score" * tensorboard,
-                    )
-
-    # define the evolutionary strategy
-    solver = HADES(num_params=num_params,
-                   model=diffuser,
-                   popsize=popsize,
-                   sigma_init=2.0,
-                   is_genetic_algorithm=False,
-                   selection_pressure=10,
-                   elite_ratio=0.1,
-                   mutation_rate=0.05,
-                   unbiased_mutation_ratio=0.1,
-                   crossover_ratio=0.0,
-                   readaptation=True,
-                   forget_best=True,
-                   diff_lr=0.001,
-                   diff_optim="Adam",
-                   diff_max_epoch=100,
-                   diff_batch_size=256,
-                   diff_weight_decay=1e-6,
-                   buffer_size=5,
-                   )
-
-    # evolutionary loop
-    x, f = [], []
-    for g in range(generations):
-        x_g = solver.ask()          # sample new parameters
-        f_g = foo(x_g, targets)     # evaluate fitness
-
-        x.append(x_g)
-        f.append(f_g)
-
-        print(f"Generation {g} -> fitness: {f_g.max()}, diversity: {diversity(x_g)}")
-        solver.diff_continuous_training = False
-        solver.buffer.pop_type = DataBuffer.POP_QUALITY
-        solver.tell(f_g, x_g)
-
-        if not (g + 1) % refine_interval:
-            model = solver.model
-            x_g_refined = x_g.clone()
-            f_g_refined = f_g.clone()
-            sigma, model.sigma = model.sigma, torch.zeros_like(model.sigma)
-            for t in np.linspace(t_score * model.num_steps, 1, n_refine):
-                x_g_refined = model.sample(x_source=x_g_refined, shape=x_g_refined.shape[1:],
-                                             t_start=int(t), **solver.diff_sample_kwargs)
-                _f_g = foo(x_g_refined, targets)  # evaluate fitness
-                improved = _f_g > f_g
-                x_g_refined[improved] = x_g_refined[improved]
-                f_g_refined[improved] = _f_g[improved]
-
-            model.sigma = sigma
-            solver.diff_continuous_training = True
-            solver.buffer.pop_type = DataBuffer.POP_DIVERSITY
-            print(f"               -> annealed: {f_g_refined.max()}, diversity: {diversity(x_g_refined)}")
-            solver.tell(f_g_refined, x_g_refined)
-
-    # plotting results
-    plot_3d(x, f, targets=targets)
-
-
 def half_hades(generations=20, popsize=512, autoscaling=True, sample_uniform=True, tensorboard=False):
     # define the fitness function
     targets = [[0.1, 4.0, -3.0],
                [-2., 0.5, -0.25],
                [1.0, -1., 1.4],
                ]
-    
+
     device = torch.device("cuda" if torch.cuda.is_available() else "cpu")
     targets = torch.tensor(targets, device=device)
 
@@ -876,11 +541,11 @@
                         diff_range=5.0,
                         log_dir="data/logs/half_hades" * tensorboard,
                         device=device,
-                        )        
+                        )
 
         return diffuser
-    
-    
+
+
     # evolutionary loop
     x, f = [], []
     samples = torch.randn(popsize, len(targets[0]), device=device) * 5.0  # initial random samples
@@ -900,12 +565,12 @@
         diffuser = init_diffuser()
         loss = diffuser.fit(samples, weights=fx.view(-1,1))  # train the diffuser on the sampled parameters and their fitness
         print(f"Loss: {np.mean(loss):.4f}")
-        
+
         samples = diffuser.sample(num=popsize, shape=(len(targets[0],),),)
-        
+
     # plotting results
     plot_3d(x, f, targets=targets.clone().detach().cpu())
-        
+
 
 def almost_hades(generations=20, popsize=512, autoscaling=True, sample_uniform=True, tensorboard=False):
     # define the fitness function
@@ -913,7 +578,7 @@
                [-2., 0.5, -0.25],
                [1.0, -1., 1.4],
                ]
-    
+
     device = torch.device("cuda" if torch.cuda.is_available() else "cpu")
     targets = torch.tensor(targets, device=device)
 
@@ -939,8 +604,8 @@
                         diff_range=5.0,
                         log_dir="data/logs/half_hades" * tensorboard,
                         device=device,
-                        )        
-        
+                        )
+
         solver = HADES(num_params=num_params,
                        model=diffuser,
                        popsize=popsize,
@@ -963,8 +628,8 @@
                        )
 
         return solver, data_buffer
-    
-    
+
+
     # evolutionary loop
     x, f = [], []
     samples = torch.randn(popsize, len(targets[0]), device=device) * 5.0  # initial random samples
@@ -1004,20 +669,19 @@
         # x_g = solver.model.sample(num=popsize, shape=(samples.shape[1],))  # t_start = criticality mutation, how much we should refind on the criticality
 
         samples = x_g
-        
-        
+
+
     # plotting results
     plot_3d(x, f, targets=targets.clone().detach().cpu())
-        
+
 
 
 if __name__ == "__main__":
     import argh
-    # argh.dispatch_commands([hades,
-    #                         hades_GA_refined,
-    #                         hades_score_refined,
-    #                         ])
-
-    # half_hades()
-    almost_hades()
->>>>>>> 7c769171
+    argh.dispatch_commands([hades,
+                            charles,
+                            hades_GA_refined,
+                            hades_score_refined,
+                            half_hades,
+                            almost_hades,
+                            ])