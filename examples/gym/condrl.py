import os
from typing import Optional
import datetime
import utils

def import_experiment(name):
    """ Imports an experiment """
    # import python file in experiments subdirectory
    import experiments
    experiment = getattr(experiments, name)
    return experiment


def list_experiments():
    """ Lists all experiments """
    files = [f for f in os.listdir("experiments") if f.endswith(".py") and f not in ["__init__.py", ]]
    for f in files:
        # import python file in experiments subdirectory
        name = f[:-3]
        experiment = import_experiment(name)
        print(f"{f[:-3]}: {experiment.__doc__}")


def get_timestamp(timestamp: bool = False):
    if timestamp:
        if isinstance(timestamp, bool):
            # get timestamp in milliseconds
            timestamp = datetime.datetime.now().strftime("%Y-%m-%d_%H-%M-%S-%f")
        return timestamp
    return None


def train(experiment: str ="Cartpole",
          experiment_config: str = "DEFAULT",
          conditions: dict = None,
          es: str = "HADES",
          es_config: Optional[dict] = None,
          generations: int = 100,
          diff: str = "DDIM",
          diff_config: dict = None,
          nn: str = "MLP",
          nn_config: dict = None,
          es_logs: dict = None,
          new_model: bool = False,
          quiet: bool = False,
          timestamp: bool = False,
          ):
    """ Trains an RL agent on a specified experiment """

    # load experiment
    if not quiet:
        print(f"# Loading `{experiment}`-Experiment:")
    experiment_module = import_experiment(experiment)
    experiment_config = utils.load_experiment(experiment_config)
    conditions = utils.load_file(conditions) if (es == "CHARLES" and conditions) else {}
    experiment = experiment_module.load(experiment_config, conditions=conditions)

    if not quiet:
        print(f"- {experiment}")

    if es in ("HADES", "CHARLES"):
        # load Diffusion Model ES
        if es == "HADES":
            from condevo.es import HADES
            es = HADES

        elif es == "CHARLES":
            from condevo.es import CHARLES
            es = CHARLES

        nn_instance, diff_instance = None, None
        if nn is not None and diff is not None:
            # load diffusion config
            if not quiet:
                print(f"# Loading Neural Network:")
                print(f"- {nn}")
            nn_instance, nn_config = utils.load_nn(nn, nn_config, experiment.num_params, experiment.num_conditions)
            if not quiet:
                print(f"- {utils.to_json(nn_config)}")

            # load diffusion config
            if not quiet:
                print(f"# Loading Diffusion Model:")
                print(f"- {diff}")
            diff_instance, diff_config = utils.load_diffuser(diff, diff_config, nn_instance)
            if not quiet:
                print(f"- {utils.to_json(diff_config)}")

    else:
        nn_instance, diff_instance = None, None

    # load solver config
    es_name = es if isinstance(es, str) else es.__name__
    if not quiet:
        print(f"# Loading Evolutionary Strategy")
        print(f"-  {es_name}")
    solver, es_config = utils.load_es(es, es_config, diff_instance, experiment.num_params)
    if not quiet:
        print(f"- {utils.to_json(es_config)}")

    # load mindcraft env
    timestamp = get_timestamp(timestamp)
    agent_path = experiment.get_agent_dir(diff_instance=diff_instance, es=es_name, timestamp=timestamp)
    agent_filename = experiment.get_agent_filename(diff_instance=diff_instance, es=es_name, timestamp=timestamp)
    os.makedirs(agent_path, exist_ok=True)

    # initialize tensorboard
    diff_instance.log_dir = os.path.join(agent_path, "runs/run1")  # , ".".join(agent_filename.split(".")[:-1]))

    from mindcraft.script import train as train_mindcraft
    world = experiment.get_world()

    if es_name == "CHARLES":
        conditions = experiment.get_conditions()
        es_config["conditions"] = conditions

    if not new_model and os.path.exists(os.path.join(agent_path, agent_filename)):
        if not quiet:
            print(f"# Loading existing agent: {os.path.join(agent_path, agent_filename)}")
        world.agent = os.path.join(agent_path, agent_filename)

    return train_mindcraft(
        world_repr=world,
        es=es,
        generations=generations,
        verbose=not quiet,
        path=agent_path,
        file_name=agent_filename,
        opts=es_config,
        size=es_config["popsize"],
        new_model=new_model,
        static_world=True,
        **(es_logs or utils.configs.ES_LOGS)
    )


def rollout(experiment: str ="Cartpole", experiment_config: str = "DEFAULT", conditions=None,
            diff: str = "DDIM", es: str = "HADES", n_episodes: int = 10, timestamp: Optional[str] = None, **kwargs):
    """ Run HADES-trained rollouts in a gym environment

    :param n_episodes: Number of episodes to run.
    """

    # load experiment
    experiment_module = import_experiment(experiment)
    experiment_config = utils.load_experiment(experiment_config)
    conditions = utils.load_file(conditions) if (es == "CHARLES" and conditions) else {}
    experiment = experiment_module.load(experiment_config, conditions=conditions)

    experiment.env_kwargs["gym_kwargs"] = {**experiment.env_kwargs.get("gym_kwargs", {}), **{"render_mode": "human"}}
    env = experiment.get_env()

    agent = experiment.get_agent_file(diff_instance=diff, es=es, timestamp=timestamp)

    mindcraft_config = dict(world=dict(env=env, agent=agent, verbose=True, render=True,  n_episodes=n_episodes, delay=0.0),
                            rollout_kwargs=dict(verbose=True))
    from mindcraft import rollout as run
    return run(config=mindcraft_config)


def progress(experiment: str ="Cartpole", experiment_config: str = "DEFAULT", conditions=None,
             diff: str = "DDIM", es: str = "HADES", n_episodes: int = 10, timestamp: Optional[str] = None, **kwargs):

    experiment_module = import_experiment(experiment)
    experiment_config = utils.load_experiment(experiment_config)
    conditions = utils.load_file(conditions) if (es == "CHARLES" and conditions) else {}
    experiment = experiment_module.load(experiment_config, conditions=conditions)
    experiment.env_kwargs["gym_kwargs"] = {**experiment.env_kwargs.get("gym_kwargs", {}), **{"render_mode": "human"}}
    agent = experiment.get_agent_file(diff_instance=diff, es=es, timestamp=timestamp)

    from mindcraft.train import EvolutionaryStrategy
    import os
    import numpy as np
    import matplotlib.pyplot as plt

    log_file = agent.replace(".yml", ".log")
    if not os.path.exists(log_file):
        raise FileNotFoundError(log_file)

    runs = EvolutionaryStrategy.load_log(log_file, to_pandas=True)
    print(f"Accessing Log-File `{log_file}`")
    print(f"History: {len(runs)} runs, {len([r for r in runs if r['tail'] != []])} of them finished")

    p_start = 0
    best = []
    cost = []
    mean = []
    std = []
    steps = []
    boosts = []
    for i in range(len(runs)):
        data = runs[i]['data']
        if not len(data):
            continue

        best.append(data['best'])
        cost.append(data['cost'])
        mean.append(data['mean'])
        std.append(data['std'])
        steps.append(data['step'] + p_start)

        boosts.append(max(data['step']))
        p_start += boosts[-1] + 1

    best = np.concatenate(best)
    cost = np.concatenate(cost)
    mean = np.concatenate(mean)
    std = np.concatenate(std)
    steps = np.concatenate(steps)

    plt.figure(figsize=(15, 5))
    ax = plt.gca()

    # plot_foo(steps, mean, label='mean')
    plt.plot(steps, best, label='Hist. Fittest', zorder=2, linewidth=2)
    plt.fill_between(steps, cost, best, label='Current Fittest', zorder=3, alpha=0.5)
    plt.plot(steps, mean, color="black", zorder=1, label="Pop. Mean", linewidth=2)
    plt.fill_between(steps, mean-std, np.minimum(best, mean+std), zorder=3, alpha=0.5, color="gray", label="Pop. Std.")

    ax.set_xlim([1, max(steps)])

    d_min = min([min(mean), min(cost)])
    d_max = max([max(best), max(cost)])
    offset = 0.05 * (d_max - d_min)

    # for b in np.cumsum(boosts):
    #     plot_foo([b, b], [d_min - offset, d_max + offset], 'k--')
    ax.set_ylim([d_min - offset, d_max + offset])

    ax.set_xlabel('Generations')
    ax.set_ylabel('Return (Cumulative Reward)')

    plt.grid()
    plt.legend()
    plt.show()


def demo(experiment: str ="Cartpole", experiment_config: str = "DEFAULT",):
    """ Run a simple demo """
    experiment_module = import_experiment(experiment)
    experiment_config = utils.load_experiment(experiment_config)
    experiment = experiment_module.load(experiment_config)

    experiment.env_kwargs["gym_kwargs"] = {**experiment.env_kwargs.get("gym_kwargs", {}), **{"render_mode": "human"}}
    env = experiment.get_env()
    env.reset()

    for i in range(1000):
        env.step(env.action_space.sample())
        env.render()


def run(config, method="train", timestamp=None):
    config = utils.load_file(config)
    method = globals()[method]
    if timestamp:
        config["timestamp"] = timestamp

    if config["es"] not in ("HADES", "CHARLES"):
        print(f"Assuming diff {config['es']}")
        config["diff"] = config["es"]
<<<<<<< HEAD
        config["es"] = "mindcraft"
=======
>>>>>>> 80478533

    return method(**config)


if __name__ == '__main__':
    import argh
    argh.dispatch_commands([list_experiments,
                            train,
                            rollout,
                            demo,
                            run,
                            ])<|MERGE_RESOLUTION|>--- conflicted
+++ resolved
@@ -259,10 +259,6 @@
     if config["es"] not in ("HADES", "CHARLES"):
         print(f"Assuming diff {config['es']}")
         config["diff"] = config["es"]
-<<<<<<< HEAD
-        config["es"] = "mindcraft"
-=======
->>>>>>> 80478533
 
     return method(**config)
 
